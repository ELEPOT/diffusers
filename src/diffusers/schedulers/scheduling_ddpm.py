# Copyright 2022 UC Berkeley Team and The HuggingFace Team. All rights reserved.
#
# Licensed under the Apache License, Version 2.0 (the "License");
# you may not use this file except in compliance with the License.
# You may obtain a copy of the License at
#
#     http://www.apache.org/licenses/LICENSE-2.0
#
# Unless required by applicable law or agreed to in writing, software
# distributed under the License is distributed on an "AS IS" BASIS,
# WITHOUT WARRANTIES OR CONDITIONS OF ANY KIND, either express or implied.
# See the License for the specific language governing permissions and
# limitations under the License.

# DISCLAIMER: This file is strongly influenced by https://github.com/ermongroup/ddim

import math
from dataclasses import dataclass
from typing import Literal, Optional, Tuple, Union

import numpy as np
import torch

from ..configuration_utils import ConfigMixin, FrozenDict, register_to_config
from ..utils import _COMPATIBLE_STABLE_DIFFUSION_SCHEDULERS, BaseOutput, deprecate
from .scheduling_utils import SchedulerMixin


def expand_to_shape(input, timesteps, shape, device):
    """
    Helper indexes a 1D tensor `input` using a 1D index tensor `timesteps`, then reshapes the result to broadcast
    nicely with `shape`. Useful for parellizing operations over `shape[0]` number of diffusion steps at once.
    """
    out = torch.gather(input.to(device), 0, timesteps.to(device))
    reshape = [shape[0]] + [1] * (len(shape) - 1)
    out = out.reshape(*reshape)
    return out


@dataclass
class DDPMSchedulerOutput(BaseOutput):
    """
    Output class for the scheduler's step function output.

    Args:
        prev_sample (`torch.FloatTensor` of shape `(batch_size, num_channels, height, width)` for images):
            Computed sample (x_{t-1}) of previous timestep. `prev_sample` should be used as next model input in the
            denoising loop.
        pred_original_sample (`torch.FloatTensor` of shape `(batch_size, num_channels, height, width)` for images):
            The predicted denoised sample (x_{0}) based on the model output from the current timestep.
            `pred_original_sample` can be used to preview progress or for guidance.
    """

    prev_sample: torch.FloatTensor
    pred_original_sample: Optional[torch.FloatTensor] = None


def betas_for_alpha_bar(num_diffusion_timesteps, max_beta=0.999):
    """
    Create a beta schedule that discretizes the given alpha_t_bar function, which defines the cumulative product of
    (1-beta) over time from t = [0,1].

    Contains a function alpha_bar that takes an argument t and transforms it to the cumulative product of (1-beta) up
    to that part of the diffusion process.


    Args:
        num_diffusion_timesteps (`int`): the number of betas to produce.
        max_beta (`float`): the maximum beta to use; use values lower than 1 to
                     prevent singularities.

    Returns:
        betas (`np.ndarray`): the betas used by the scheduler to step the model outputs
    """

    def alpha_bar(time_step):
        return math.cos((time_step + 0.008) / 1.008 * math.pi / 2) ** 2

    betas = []
    for i in range(num_diffusion_timesteps):
        t1 = i / num_diffusion_timesteps
        t2 = (i + 1) / num_diffusion_timesteps
        betas.append(min(1 - alpha_bar(t2) / alpha_bar(t1), max_beta))
    return torch.tensor(betas, dtype=torch.float32)


class DDPMScheduler(SchedulerMixin, ConfigMixin):
    """
    Denoising diffusion probabilistic models (DDPMs) explores the connections between denoising score matching and
    Langevin dynamics sampling.

    [`~ConfigMixin`] takes care of storing all config attributes that are passed in the scheduler's `__init__`
    function, such as `num_train_timesteps`. They can be accessed via `scheduler.config.num_train_timesteps`.
    [`SchedulerMixin`] provides general loading and saving functionality via the [`SchedulerMixin.save_pretrained`] and
    [`~SchedulerMixin.from_pretrained`] functions.

    For more details, see the original paper: https://arxiv.org/abs/2006.11239

    Args:
        num_train_timesteps (`int`): number of diffusion steps used to train the model.
        beta_start (`float`): the starting `beta` value of inference.
        beta_end (`float`): the final `beta` value.
        beta_schedule (`str`):
            the beta schedule, a mapping from a beta range to a sequence of betas for stepping the model. Choose from
            `linear`, `scaled_linear`, or `squaredcos_cap_v2`.
        trained_betas (`np.ndarray`, optional):
            option to pass an array of betas directly to the constructor to bypass `beta_start`, `beta_end` etc.
        variance_type (`str`):
            options to clip the variance used when adding noise to the denoised sample. Choose from `fixed_small`,
            `fixed_small_log`, `fixed_large`, `fixed_large_log`, `learned` or `learned_range`.
        clip_sample (`bool`, default `True`):
            option to clip predicted sample between -1 and 1 for numerical stability.
        prediction_type (`Literal["epsilon", "sample", "v"]`, optional):
                prediction type of the scheduler function, one of `epsilon` (predicting the noise of the diffusion
                process), `sample` (directly predicting the noisy sample`) or `v` (see section 2.4
                https://imagen.research.google/video/paper.pdf)
        predict_epsilon (`bool`, default `True`):
            depreciated flag (removing v0.10.0) for epsilon vs. direct sample prediction.
    """

    _compatibles = _COMPATIBLE_STABLE_DIFFUSION_SCHEDULERS.copy()

    @register_to_config
    def __init__(
        self,
        num_train_timesteps: int = 1000,
        beta_start: float = 0.0001,
        beta_end: float = 0.02,
        beta_schedule: str = "linear",
        trained_betas: Optional[np.ndarray] = None,
        variance_type: str = "fixed_small",
        clip_sample: bool = True,
        prediction_type: Literal["epsilon", "sample", "v"] = "epsilon",
        predict_epsilon: bool = True,
    ):
        if trained_betas is not None:
            self.betas = torch.from_numpy(trained_betas)
        elif beta_schedule == "linear":
            self.betas = torch.linspace(beta_start, beta_end, num_train_timesteps, dtype=torch.float32)
        elif beta_schedule == "scaled_linear":
            # this schedule is very specific to the latent diffusion model.
            self.betas = (
                torch.linspace(beta_start**0.5, beta_end**0.5, num_train_timesteps, dtype=torch.float32) ** 2
            )
        elif beta_schedule == "squaredcos_cap_v2":
            # Glide cosine schedule
            self.betas = betas_for_alpha_bar(num_train_timesteps)
        elif beta_schedule == "sigmoid":
            # GeoDiff sigmoid schedule
            betas = torch.linspace(-6, 6, num_train_timesteps)
            self.betas = torch.sigmoid(betas) * (beta_end - beta_start) + beta_start
        else:
            raise NotImplementedError(f"{beta_schedule} does is not implemented for {self.__class__}")

        self.alphas = 1.0 - self.betas
        self.alphas_cumprod = torch.cumprod(self.alphas, dim=0)
        self.sqrt_alphas_cumprod = torch.sqrt(self.alphas_cumprod)
        self.sqrt_one_minus_alphas_cumprod = torch.sqrt(1 - self.alphas_cumprod)

        # standard deviation of the initial noise distribution
        self.init_noise_sigma = 1.0

        # setable values
        self.num_inference_steps = None
        self.timesteps = torch.from_numpy(np.arange(0, num_train_timesteps)[::-1].copy())

        self.variance_type = variance_type
        self.prediction_type = prediction_type

    def scale_model_input(self, sample: torch.FloatTensor, timestep: Optional[int] = None) -> torch.FloatTensor:
        """
        Ensures interchangeability with schedulers that need to scale the denoising model input depending on the
        current timestep.

        Args:
            sample (`torch.FloatTensor`): input sample
            timestep (`int`, optional): current timestep

        Returns:
            `torch.FloatTensor`: scaled input sample
        """
        return sample

    def set_timesteps(self, num_inference_steps: int, device: Union[str, torch.device] = None):
        """
        Sets the discrete timesteps used for the diffusion chain. Supporting function to be run before inference.

        Args:
            num_inference_steps (`int`):
                the number of diffusion steps used when generating samples with a pre-trained model.
        """
        num_inference_steps = min(self.config.num_train_timesteps, num_inference_steps)
        self.num_inference_steps = num_inference_steps
        timesteps = np.arange(
            0, self.config.num_train_timesteps, self.config.num_train_timesteps // self.num_inference_steps
        )[::-1].copy()
        self.timesteps = torch.from_numpy(timesteps).to(device)

    def _get_variance(self, timestep, predicted_variance=None, variance_type=None):
        alpha_prod_t = self.alphas_cumprod[timestep]
        alpha_prod_t_prev = self.alphas_cumprod[timestep - 1] if timestep > 0 else torch.tensor(1.0)

        # For timestep > 0, compute predicted variance βt (see formula (6) and (7) from https://arxiv.org/pdf/2006.11239.pdf)
        # and sample from it to get previous sample
        # x_{timestep-1} ~ N(pred_prev_sample, variance) == add variance to pred_sample
        variance = (1 - alpha_prod_t_prev) / (1 - alpha_prod_t) * self.betas[timestep]

        if variance_type is None:
            variance_type = self.config.variance_type

        # hacks - were probably added for training stability
        if variance_type == "fixed_small":
            variance = torch.clamp(variance, min=1e-20)
        # for rl-diffuser https://arxiv.org/abs/2205.09991
        elif variance_type == "fixed_small_log":
            variance = torch.log(torch.clamp(variance, min=1e-20))
            variance = torch.exp(0.5 * variance)
        elif variance_type == "fixed_large":
            variance = self.betas[timestep]
        elif variance_type == "fixed_large_log":
            # Glide max_log
            variance = torch.log(self.betas[timestep])
        elif variance_type == "learned":
            return predicted_variance
        elif variance_type == "learned_range":
            min_log = variance
            max_log = self.betas[timestep]
            frac = (predicted_variance + 1) / 2
            variance = frac * max_log + (1 - frac) * min_log
        elif variance_type == "v_diffusion":
            variance = torch.log(self.betas[timestep] * (1 - alpha_prod_t_prev) / (1 - alpha_prod_t))

        return variance

    def step(
        self,
        model_output: torch.FloatTensor,
        timestep: int,
        sample: torch.FloatTensor,
        generator=None,
        return_dict: bool = True,
        **kwargs,
    ) -> Union[DDPMSchedulerOutput, Tuple]:
        """
        Predict the sample at the previous timestep by reversing the SDE. Core function to propagate the diffusion
        process from the learned model outputs (most often the predicted noise).

        Args:
            model_output (`torch.FloatTensor`): direct output from learned diffusion model.
            timestep (`int`): current discrete timestep in the diffusion chain.
            sample (`torch.FloatTensor`):
                current instance of sample being created by diffusion process.
            generator: random number generator.
            return_dict (`bool`): option for returning tuple rather than DDPMSchedulerOutput class

        Returns:
            [`~schedulers.scheduling_utils.DDPMSchedulerOutput`] or `tuple`:
            [`~schedulers.scheduling_utils.DDPMSchedulerOutput`] if `return_dict` is True, otherwise a `tuple`. When
            returning a tuple, the first element is the sample tensor.

        """
        if self.variance_type == "v_diffusion":
            assert self.prediction_type == "v", "Need to use v prediction with v_diffusion"
        message = (
<<<<<<< HEAD
            "Please make sure to instantiate your scheduler with `prediction_type=epsilon` instead. E.g. `scheduler ="
            " DDPMScheduler.from_config(<model_id>, prediction_type=epsilon)`."
=======
            "Please make sure to instantiate your scheduler with `predict_epsilon` instead. E.g. `scheduler ="
            " DDPMScheduler.from_pretrained(<model_id>, predict_epsilon=True)`."
>>>>>>> 0cfbb51b
        )
        predict_epsilon = deprecate("predict_epsilon", "0.10.0", message, take_from=kwargs)
        if predict_epsilon is not None and predict_epsilon != self.config.predict_epsilon:
            new_config = dict(self.config)
            new_config["predict_epsilon"] = predict_epsilon
            self._internal_dict = FrozenDict(new_config)

        if model_output.shape[1] == sample.shape[1] * 2 and self.variance_type in ["learned", "learned_range"]:
            model_output, predicted_variance = torch.split(model_output, sample.shape[1], dim=1)
        else:
            predicted_variance = None

        # 1. compute alphas, betas
        alpha_prod_t = self.alphas_cumprod[timestep]
        alpha_prod_t_prev = self.alphas_cumprod[timestep - 1] if timestep > 0 else torch.tensor(1.0)
        beta_prod_t = 1 - alpha_prod_t
        beta_prod_t_prev = 1 - alpha_prod_t_prev

        # 2. compute predicted original sample from predicted noise also called
        # "predicted x_0" of formula (15) from https://arxiv.org/pdf/2006.11239.pdf
        if self.prediction_type == "v":
            # x_recon in p_mean_variance
            pred_original_sample = (
                sample * self.sqrt_alphas_cumprod[timestep]
                - model_output * self.sqrt_one_minus_alphas_cumprod[timestep]
            )

        # not check on predict_epsilon for depreciation flag above
        elif self.prediction_type == "sample" or not self.config.predict_epsilon:
            pred_original_sample = model_output

        elif self.prediction_type == "epsilon" or self.config.predict_epsilon:
            pred_original_sample = (sample - beta_prod_t ** (0.5) * model_output) / alpha_prod_t ** (0.5)

        else:
            raise ValueError(
                f"prediction_type given as {self.prediction_type} must be one of `epsilon`, `sample`, or `v`"
            )

        # 3. Clip "predicted x_0"
        if self.config.clip_sample:
            pred_original_sample = torch.clamp(pred_original_sample, -1, 1)

        # 4. Compute coefficients for pred_original_sample x_0 and current sample x_t
        # See formula (7) from https://arxiv.org/pdf/2006.11239.pdf
        pred_original_sample_coeff = (alpha_prod_t_prev ** (0.5) * self.betas[timestep]) / beta_prod_t
        current_sample_coeff = self.alphas[timestep] ** (0.5) * beta_prod_t_prev / beta_prod_t

        # 5. Compute predicted previous sample µ_t
        # See formula (7) from https://arxiv.org/pdf/2006.11239.pdf
        pred_prev_sample = pred_original_sample_coeff * pred_original_sample + current_sample_coeff * sample

        # 6. Add noise
        variance = 0
<<<<<<< HEAD
        if timestep > 0:
            noise = torch.randn(
                model_output.size(), dtype=model_output.dtype, layout=model_output.layout, generator=generator
            ).to(model_output.device)
            if self.variance_type == "fixed_small_log":
                variance = self._get_variance(timestep, predicted_variance=predicted_variance) * noise
            elif self.variance_type == "v_diffusion":
                variance = torch.exp(0.5 * self._get_variance(timestep, predicted_variance)) * noise
            else:
                variance = (self._get_variance(timestep, predicted_variance=predicted_variance) ** 0.5) * noise
=======
        if t > 0:
            device = model_output.device
            if device.type == "mps":
                # randn does not work reproducibly on mps
                variance_noise = torch.randn(model_output.shape, dtype=model_output.dtype, generator=generator)
                variance_noise = variance_noise.to(device)
            else:
                variance_noise = torch.randn(
                    model_output.shape, generator=generator, device=device, dtype=model_output.dtype
                )
            if self.variance_type == "fixed_small_log":
                variance = self._get_variance(t, predicted_variance=predicted_variance) * variance_noise
            else:
                variance = (self._get_variance(t, predicted_variance=predicted_variance) ** 0.5) * variance_noise
>>>>>>> 0cfbb51b

        pred_prev_sample = pred_prev_sample + variance

        if not return_dict:
            return (pred_prev_sample,)

        return DDPMSchedulerOutput(prev_sample=pred_prev_sample, pred_original_sample=pred_original_sample)

    def add_noise(
        self,
        original_samples: torch.FloatTensor,
        noise: torch.FloatTensor,
        timesteps: torch.IntTensor,
    ) -> torch.FloatTensor:
        if self.variance_type == "v_diffusion":
            alpha, sigma = self.get_alpha_sigma(original_samples, timesteps, original_samples.device)
            z_t = alpha * original_samples + sigma * noise
            return z_t

        # Make sure alphas_cumprod and timestep have same device and dtype as original_samples
        self.alphas_cumprod = self.alphas_cumprod.to(device=original_samples.device, dtype=original_samples.dtype)
        timesteps = timesteps.to(original_samples.device)

        sqrt_alpha_prod = self.alphas_cumprod[timesteps] ** 0.5
        sqrt_alpha_prod = sqrt_alpha_prod.flatten()
        while len(sqrt_alpha_prod.shape) < len(original_samples.shape):
            sqrt_alpha_prod = sqrt_alpha_prod.unsqueeze(-1)

        sqrt_one_minus_alpha_prod = (1 - self.alphas_cumprod[timesteps]) ** 0.5
        sqrt_one_minus_alpha_prod = sqrt_one_minus_alpha_prod.flatten()
        while len(sqrt_one_minus_alpha_prod.shape) < len(original_samples.shape):
            sqrt_one_minus_alpha_prod = sqrt_one_minus_alpha_prod.unsqueeze(-1)

        noisy_samples = sqrt_alpha_prod * original_samples + sqrt_one_minus_alpha_prod * noise
        return noisy_samples

    def __len__(self):
        return self.config.num_train_timesteps

    def get_alpha_sigma(self, sample, timesteps, device):
        alpha = expand_to_shape(self.sqrt_alphas_cumprod, timesteps, sample.shape, device)
        sigma = expand_to_shape(self.sqrt_one_minus_alphas_cumprod, timesteps, sample.shape, device)
        return alpha, sigma<|MERGE_RESOLUTION|>--- conflicted
+++ resolved
@@ -262,13 +262,8 @@
         if self.variance_type == "v_diffusion":
             assert self.prediction_type == "v", "Need to use v prediction with v_diffusion"
         message = (
-<<<<<<< HEAD
             "Please make sure to instantiate your scheduler with `prediction_type=epsilon` instead. E.g. `scheduler ="
             " DDPMScheduler.from_config(<model_id>, prediction_type=epsilon)`."
-=======
-            "Please make sure to instantiate your scheduler with `predict_epsilon` instead. E.g. `scheduler ="
-            " DDPMScheduler.from_pretrained(<model_id>, predict_epsilon=True)`."
->>>>>>> 0cfbb51b
         )
         predict_epsilon = deprecate("predict_epsilon", "0.10.0", message, take_from=kwargs)
         if predict_epsilon is not None and predict_epsilon != self.config.predict_epsilon:
@@ -323,19 +318,7 @@
 
         # 6. Add noise
         variance = 0
-<<<<<<< HEAD
         if timestep > 0:
-            noise = torch.randn(
-                model_output.size(), dtype=model_output.dtype, layout=model_output.layout, generator=generator
-            ).to(model_output.device)
-            if self.variance_type == "fixed_small_log":
-                variance = self._get_variance(timestep, predicted_variance=predicted_variance) * noise
-            elif self.variance_type == "v_diffusion":
-                variance = torch.exp(0.5 * self._get_variance(timestep, predicted_variance)) * noise
-            else:
-                variance = (self._get_variance(timestep, predicted_variance=predicted_variance) ** 0.5) * noise
-=======
-        if t > 0:
             device = model_output.device
             if device.type == "mps":
                 # randn does not work reproducibly on mps
@@ -346,10 +329,11 @@
                     model_output.shape, generator=generator, device=device, dtype=model_output.dtype
                 )
             if self.variance_type == "fixed_small_log":
-                variance = self._get_variance(t, predicted_variance=predicted_variance) * variance_noise
+                variance = self._get_variance(timestep, predicted_variance=predicted_variance) * variance_noise
+            elif self.variance_type == "v_diffusion":
+                variance = torch.exp(0.5 * self._get_variance(timestep, predicted_variance)) * variance_noise
             else:
-                variance = (self._get_variance(t, predicted_variance=predicted_variance) ** 0.5) * variance_noise
->>>>>>> 0cfbb51b
+                variance = (self._get_variance(timestep, predicted_variance=predicted_variance) ** 0.5) * variance_noise
 
         pred_prev_sample = pred_prev_sample + variance
 
